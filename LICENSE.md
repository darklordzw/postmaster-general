MIT License

<<<<<<< HEAD
Copyright (c) 2016 Ben Whatley, based on seneca-amqp-transport, originally written by Nicolás Fantone 
=======
Original work Copyright (c) 2016 Nicolás Fantone

Modified work Copyright (c) 2016 Ben Whatley
>>>>>>> 39f61d91

Permission is hereby granted, free of charge, to any person obtaining a copy
of this software and associated documentation files (the "Software"), to deal
in the Software without restriction, including without limitation the rights
to use, copy, modify, merge, publish, distribute, sublicense, and/or sell
copies of the Software, and to permit persons to whom the Software is
furnished to do so, subject to the following conditions:

The above copyright notice and this permission notice shall be included in all
copies or substantial portions of the Software.

THE SOFTWARE IS PROVIDED "AS IS", WITHOUT WARRANTY OF ANY KIND, EXPRESS OR
IMPLIED, INCLUDING BUT NOT LIMITED TO THE WARRANTIES OF MERCHANTABILITY,
FITNESS FOR A PARTICULAR PURPOSE AND NONINFRINGEMENT. IN NO EVENT SHALL THE
AUTHORS OR COPYRIGHT HOLDERS BE LIABLE FOR ANY CLAIM, DAMAGES OR OTHER
LIABILITY, WHETHER IN AN ACTION OF CONTRACT, TORT OR OTHERWISE, ARISING FROM,
OUT OF OR IN CONNECTION WITH THE SOFTWARE OR THE USE OR OTHER DEALINGS IN THE
SOFTWARE.<|MERGE_RESOLUTION|>--- conflicted
+++ resolved
@@ -1,12 +1,6 @@
 MIT License
 
-<<<<<<< HEAD
-Copyright (c) 2016 Ben Whatley, based on seneca-amqp-transport, originally written by Nicolás Fantone 
-=======
-Original work Copyright (c) 2016 Nicolás Fantone
-
-Modified work Copyright (c) 2016 Ben Whatley
->>>>>>> 39f61d91
+Copyright (c) 2016 Ben Whatley, based on seneca-amqp-transport by Nicolás Fantone 
 
 Permission is hereby granted, free of charge, to any person obtaining a copy
 of this software and associated documentation files (the "Software"), to deal
